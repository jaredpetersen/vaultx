--- conflicted
+++ resolved
@@ -4,13 +4,13 @@
 The format is based on [Keep a Changelog](https://keepachangelog.com/en/1.0.0/), and this project adheres to
 [Semantic Versioning](https://semver.org/spec/v2.0.0.html).
 
+## [0.0.2] - 2022-05-04
+### Added
+- Badges to README
+
 ## [0.0.1] - 2022-05-04
 ### Added
-<<<<<<< HEAD
-- Badges to README
-=======
 - Generated mocks in order for the package to be usable
->>>>>>> 7259e50b
 
 ## [0.0.0] - 2022-05-04
 ### Added
